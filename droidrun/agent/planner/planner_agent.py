from droidrun.agent.planner.events import *
from droidrun.agent.planner.prompts import (
    DEFAULT_PLANNER_SYSTEM_PROMPT,
    DEFAULT_PLANNER_USER_PROMPT,
)
import logging
import asyncio
from typing import List, TYPE_CHECKING, Union
import inspect
from llama_index.core.base.llms.types import ChatMessage, ChatResponse
from llama_index.core.prompts import PromptTemplate
from llama_index.core.llms.llm import LLM
from llama_index.core.workflow import Workflow, StartEvent, StopEvent, Context, step
from llama_index.core.memory import Memory
from llama_index.core.llms.llm import LLM
from droidrun.agent.utils.executer import SimpleCodeExecutor
from droidrun.agent.utils import chat_utils
from droidrun.agent.context.task_manager import TaskManager
from droidrun.tools import Tools
from droidrun.agent.common.events import ScreenshotEvent
from droidrun.agent.planner.events import (
    PlanInputEvent,
    PlanCreatedEvent,
    PlanThinkingEvent,
)
from droidrun.agent.context.agent_persona import AgentPersona
from droidrun.agent.context.reflection import Reflection

from dotenv import load_dotenv

load_dotenv()

# Setup logger
logger = logging.getLogger("droidrun")

if TYPE_CHECKING:
    from droidrun.tools import Tools


class PlannerAgent(Workflow):
    def __init__(
        self,
        goal: str,
        llm: LLM,
        personas: List[AgentPersona],
        task_manager: TaskManager,
        tools_instance: Tools,
        system_prompt=None,
        user_prompt=None,
        debug=False,
        *args,
        **kwargs,
    ) -> None:
        super().__init__(*args, **kwargs)

        self.llm = llm
        self.goal = goal
        self.task_manager = task_manager
        self.debug = debug

        self.chat_memory = None
        self.remembered_info = None
        self.reflection: Reflection = None

        self.current_retry = 0
        self.steps_counter = 0

        self.tool_list = {}
        self.tool_list[self.task_manager.set_tasks_with_agents.__name__] = (
            self.task_manager.set_tasks_with_agents
        )
        self.tool_list[self.task_manager.complete_goal.__name__] = (
            self.task_manager.complete_goal
        )

        self.tools_description = chat_utils.parse_tool_descriptions(self.tool_list)
        self.tools_instance = tools_instance

        self.personas = personas

        self.system_prompt = system_prompt or DEFAULT_PLANNER_SYSTEM_PROMPT.format(
            tools_description=self.tools_description,
            agents=chat_utils.parse_persona_description(self.personas),
        )
        self.user_prompt = user_prompt or DEFAULT_PLANNER_USER_PROMPT.format(goal=goal)
        self.system_message = ChatMessage(role="system", content=self.system_prompt)
        self.user_message = ChatMessage(role="user", content=self.user_prompt)

        self.executer = SimpleCodeExecutor(
            loop=asyncio.get_event_loop(), globals={}, locals={}, tools=self.tool_list
        )

    @step
    async def prepare_chat(self, ctx: Context, ev: StartEvent) -> PlanInputEvent:
        logger.info("💬 Preparing planning session...")

        self.chat_memory: Memory = await ctx.get(
            "chat_memory", default=Memory.from_defaults()
        )
        await self.chat_memory.aput(self.user_message)

<<<<<<< HEAD
        if ev.episodic_memory:
            self.episodic_memory = ev.episodic_memory

        assert (
            len(self.chat_memory.get_all()) > 0 or self.user_prompt
        ), "Memory input, user prompt or user input cannot be empty."

        await self.chat_memory.aput(
            ChatMessage(
                role="user",
                content=PromptTemplate(
                    self.user_prompt
                    or DEFAULT_PLANNER_USER_PROMPT.format(goal=self.goal)
                ),
            )
        )

=======
        if ev.remembered_info:
            self.remembered_info = ev.remembered_info

        if ev.reflection:
            self.reflection = ev.reflection
        else:
            self.reflection = None 
        
        assert len(self.chat_memory.get_all()) > 0 or self.user_prompt, "Memory input, user prompt or user input cannot be empty."
        
        await self.chat_memory.aput(ChatMessage(role="user", content=PromptTemplate(self.user_prompt or DEFAULT_PLANNER_USER_PROMPT.format(goal=self.goal))))
        
>>>>>>> e7557c79
        input_messages = self.chat_memory.get_all()
        logger.debug(f"  - Memory contains {len(input_messages)} messages")
        return PlanInputEvent(input=input_messages)

    @step
    async def handle_llm_input(
        self, ev: PlanInputEvent, ctx: Context
    ) -> PlanThinkingEvent:
        """Handle LLM input."""
        chat_history = ev.input
        assert len(chat_history) > 0, "Chat history cannot be empty."

        ctx.write_event_to_stream(ev)

        self.steps_counter += 1
        logger.info(f"🧠 Thinking about how to plan the goal...")

        screenshot = (await self.tools_instance.take_screenshot())[1]
        ctx.write_event_to_stream(ScreenshotEvent(screenshot=screenshot))
        await ctx.set("screenshot", screenshot)

        await ctx.set("ui_state", await self.tools_instance.get_clickables())
        await ctx.set("phone_state", await self.tools_instance.get_phone_state())
        await ctx.set("remembered_info", self.remembered_info)
        await ctx.set("reflection", self.reflection)

        response = await self._get_llm_response(ctx, chat_history)
        await self.chat_memory.aput(response.message)

        code, thoughts = chat_utils.extract_code_and_thought(response.message.content)

        event = PlanThinkingEvent(thoughts=thoughts, code=code)
        ctx.write_event_to_stream(event)
        return event

    @step
    async def handle_llm_output(
        self, ev: PlanThinkingEvent, ctx: Context
    ) -> Union[PlanInputEvent, PlanCreatedEvent]:
        """Handle LLM output."""
        logger.debug("🤖 Processing planning output...")
        code = ev.code
        thoughts = ev.thoughts

        if code:
            try:
                result = await self.executer.execute(ctx, code)
                logger.info(f"📝 Planning complete")
                logger.debug(f"  - Planning code executed. Result: {result}")

                await self.chat_memory.aput(
                    ChatMessage(
                        role="user", content=f"Execution Result:\n```\n{result}\n```"
                    )
                )

                self.remembered_info = self.tools_instance.memory

                tasks = self.task_manager.get_all_tasks()
                logger.info(f"📋 Current plan created with {len(tasks)} tasks:")
                for i, task in enumerate(tasks):
                    logger.info(
                        f"  Task {i}: [{task.status.upper()}] [{task.agent_type}] {task.description}"
                    )

                event = PlanCreatedEvent(tasks=tasks)
                ctx.write_event_to_stream(event)

                return event

            except Exception as e:
                logger.debug(f"error handling Planner: {e}")
                await self.chat_memory.aput(
                    ChatMessage(
                        role="user",
                        content=f"Please either set new tasks using set_tasks_with_agents() or mark the goal as complete using complete_goal() if done.",
                    )
                )
                logger.debug("🔄 Waiting for next plan or completion.")
                return PlanInputEvent(input=self.chat_memory.get_all())
        else:
            await self.chat_memory.aput(
                ChatMessage(
                    role="user",
                    content=f"Please either set new tasks using set_tasks_with_agents() or mark the goal as complete using complete_goal() if done.",
                )
            )
            logger.debug("🔄 Waiting for next plan or completion.")
            return PlanInputEvent(input=self.chat_memory.get_all())

    @step
    async def finalize(self, ev: PlanCreatedEvent, ctx: Context) -> StopEvent:
        """Finalize the workflow."""
        await ctx.set("chat_memory", self.chat_memory)

        result = {}
        result.update(
            {
                "tasks": ev.tasks,
            }
        )

        return StopEvent(result=result)

    async def _get_llm_response(
        self, ctx: Context, chat_history: List[ChatMessage]
    ) -> ChatResponse:
        """Get streaming response from LLM."""
        try:
            logger.debug(f"  - Sending {len(chat_history)} messages to LLM.")

            model = self.llm.class_name()
            if model != "DeepSeek":
                chat_history = await chat_utils.add_screenshot_image_block(
                    await ctx.get("screenshot"), chat_history
                )
            else:
                logger.warning(
                    "[yellow]DeepSeek doesnt support images. Disabling screenshots[/]"
                )

            chat_history = await chat_utils.add_task_history_block(
                self.task_manager.get_completed_tasks(),
                self.task_manager.get_failed_tasks(),
                chat_history,
            )

<<<<<<< HEAD
            episodic_memory = await ctx.get("episodic_memory", default=None)
            if episodic_memory:
                chat_history = await chat_utils.add_memory_block(
                    episodic_memory, chat_history
                )

            chat_history = await chat_utils.add_ui_text_block(
                await ctx.get("ui_state"), chat_history
            )
            chat_history = await chat_utils.add_phone_state_block(
                await ctx.get("phone_state"), chat_history
            )
=======
        remembered_info = await ctx.get("remembered_info", default=None)
        if remembered_info:
            chat_history = await chat_utils.add_memory_block(remembered_info, chat_history)

        reflection = await ctx.get("reflection", None)
        if reflection:
            chat_history = await chat_utils.add_reflection_summary(reflection, chat_history)

        chat_history = await chat_utils.add_phone_state_block(await ctx.get("phone_state"), chat_history)
        chat_history = await chat_utils.add_ui_text_block(await ctx.get("ui_state"), chat_history)
>>>>>>> e7557c79

            messages_to_send = [self.system_message] + chat_history
            messages_to_send = [
                chat_utils.message_copy(msg) for msg in messages_to_send
            ]

            logger.debug(f"  - Final message count: {len(messages_to_send)}")

            response = await self.llm.achat(messages=messages_to_send)
            assert hasattr(
                response, "message"
            ), f"LLM response does not have a message attribute.\nResponse: {response}"
            logger.debug("  - Received response from LLM.")
            return response
        except Exception as e:
            logger.error(f"Could not get an answer from LLM: {repr(e)}")
            raise e<|MERGE_RESOLUTION|>--- conflicted
+++ resolved
@@ -99,25 +99,6 @@
         )
         await self.chat_memory.aput(self.user_message)
 
-<<<<<<< HEAD
-        if ev.episodic_memory:
-            self.episodic_memory = ev.episodic_memory
-
-        assert (
-            len(self.chat_memory.get_all()) > 0 or self.user_prompt
-        ), "Memory input, user prompt or user input cannot be empty."
-
-        await self.chat_memory.aput(
-            ChatMessage(
-                role="user",
-                content=PromptTemplate(
-                    self.user_prompt
-                    or DEFAULT_PLANNER_USER_PROMPT.format(goal=self.goal)
-                ),
-            )
-        )
-
-=======
         if ev.remembered_info:
             self.remembered_info = ev.remembered_info
 
@@ -130,7 +111,6 @@
         
         await self.chat_memory.aput(ChatMessage(role="user", content=PromptTemplate(self.user_prompt or DEFAULT_PLANNER_USER_PROMPT.format(goal=self.goal))))
         
->>>>>>> e7557c79
         input_messages = self.chat_memory.get_all()
         logger.debug(f"  - Memory contains {len(input_messages)} messages")
         return PlanInputEvent(input=input_messages)
@@ -258,20 +238,6 @@
                 chat_history,
             )
 
-<<<<<<< HEAD
-            episodic_memory = await ctx.get("episodic_memory", default=None)
-            if episodic_memory:
-                chat_history = await chat_utils.add_memory_block(
-                    episodic_memory, chat_history
-                )
-
-            chat_history = await chat_utils.add_ui_text_block(
-                await ctx.get("ui_state"), chat_history
-            )
-            chat_history = await chat_utils.add_phone_state_block(
-                await ctx.get("phone_state"), chat_history
-            )
-=======
         remembered_info = await ctx.get("remembered_info", default=None)
         if remembered_info:
             chat_history = await chat_utils.add_memory_block(remembered_info, chat_history)
@@ -282,7 +248,6 @@
 
         chat_history = await chat_utils.add_phone_state_block(await ctx.get("phone_state"), chat_history)
         chat_history = await chat_utils.add_ui_text_block(await ctx.get("ui_state"), chat_history)
->>>>>>> e7557c79
 
             messages_to_send = [self.system_message] + chat_history
             messages_to_send = [
