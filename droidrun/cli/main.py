"""
DroidRun CLI - Command line interface for controlling Android devices through LLM agents.
"""
if __name__ == "__main__":
    import sys
    import os
    _project_root = os.path.abspath(os.path.join(os.path.dirname(__file__), '..', '..'))
    sys.path.insert(0, _project_root)
    __package__ = "droidrun.cli"


import asyncio
import click
import os
import logging
import time
import queue
from rich.console import Console
from rich.live import Live
from rich.panel import Panel
from rich.layout import Layout
from rich.text import Text
from rich.spinner import Spinner
from rich.align import Align
from ..tools import DeviceManager, Tools, load_tools
from ..agent.droid import DroidAgent
from ..agent.utils.llm_picker import load_llm
from functools import wraps
console = Console()
device_manager = DeviceManager()

log_queue = queue.Queue()
current_step = "Initializing..."
spinner = Spinner("dots")

class RichHandler(logging.Handler):
    def emit(self, record):
        log_record = self.format(record)
        log_queue.put(log_record)

def coro(f):
    @wraps(f)
    def wrapper(*args, **kwargs):
        return asyncio.run(f(*args, **kwargs))
    return wrapper

def create_layout():
    """Create a layout with logs at top and status at bottom"""
    layout = Layout()
    layout.split(
        Layout(name="logs"),
        Layout(name="goal", size=3),
        Layout(name="status", size=3)
    )
    return layout

def update_layout(layout, log_list, step_message, current_time, goal=None, completed=False, success=None):
    """Update the layout with current logs and step information"""
    from rich.text import Text
    import shutil
    
    terminal_height = shutil.get_terminal_size().lines
    other_components_height = 3 + 3 + 4 + 1 + 4
    available_log_lines = max(5, terminal_height - other_components_height)
    
    visible_logs = log_list[-available_log_lines:] if len(log_list) > available_log_lines else log_list
    
    log_content = "\n".join(visible_logs)
    
    layout["logs"].update(Panel(
        log_content,
        title=f"Logs (showing {len(visible_logs)} most recent of {len(log_list)} total)", 
        border_style="blue",
        title_align="left",
        padding=(0, 1),
    ))
    
    if goal:
        goal_text = Text(goal, style="bold")
        layout["goal"].update(Panel(
            goal_text,
            title="Goal", 
            border_style="magenta",
            title_align="left",
            padding=(0, 1)
        ))
    
    step_display = Text()
    
    if completed:
        if success:
            step_display.append("✓  ", style="bold green")
            panel_title = "Completed Successfully"
            panel_style = "green"
        else:
            step_display.append("✗  ", style="bold red")
            panel_title = "Failed"
            panel_style = "red"
    else:
        step_display.append(spinner.render(current_time))
        step_display.append(" ")
        panel_title = "Current Action"
        panel_style = "green"
    
    step_display.append(step_message)
    
    layout["status"].update(Panel(
        step_display, 
        title=panel_title, 
        border_style=panel_style,
        title_align="left",
        padding=(0, 1)
    ))

@coro
<<<<<<< HEAD
async def run_command(command: str, device: str | None, provider: str, model: str, steps: int, base_url: str, reasoning: bool, tracing: bool, debug: bool, **kwargs):
=======
async def run_command(command: str, device: str | None, provider: str, model: str, steps: int, vision: bool, base_url: str, reasoning: bool, tracing: bool, debug: bool, save_trajectory: bool = False, trajectory_dir: str = None, **kwargs):
>>>>>>> c4336124
    """Run a command on your Android device using natural language."""
    configure_logging(debug)
    
    global current_step
    current_step = "Initializing..."
    logs = []
    max_log_history = 1000
    is_completed = False
    is_success = None
    
    layout = create_layout()
    
    with Live(layout, refresh_per_second=20, console=console) as live:
        def update_display():
            current_time = time.time()
            update_layout(
                layout, 
                logs, 
                current_step, 
                current_time, 
                goal=command, 
                completed=is_completed,
                success=is_success
            )
            live.refresh()
        
        def process_new_logs():
            log_count = 0
            while not log_queue.empty():
                try:
                    log = log_queue.get_nowait()
                    logs.append(log)
                    log_count += 1
                    if len(logs) > max_log_history:
                        logs.pop(0)
                except queue.Empty:
                    break
            return log_count > 0
        
        async def process_logs():
            global current_step
            iteration = 0
            while True:
                if is_completed:
                    process_new_logs()
                    if iteration % 10 == 0:
                        update_display()
                    iteration += 1
                    await asyncio.sleep(0.1)
                    continue
                
                new_logs_added = process_new_logs()
                
                # Improve detection of the latest action from logs
                latest_task = None
                for log in reversed(logs[-50:]):  # Search from most recent logs first
                    if "🔧 Executing task:" in log:
                        task_desc = log.split("🔧 Executing task:", 1)[1].strip()
                        
                        if "Goal:" in task_desc:
                            goal_part = task_desc.split("Goal:", 1)[1].strip()
                            latest_task = goal_part
                        else:
                            latest_task = task_desc
                        break  # Stop at the most recent task
                        
                if latest_task:
                    current_step = f"Executing: {latest_task}"
                
                if new_logs_added or iteration % 5 == 0:
                    update_layout(
                        layout, 
                        logs, 
                        current_step, 
                        time.time(), 
                        goal=command, 
                        completed=is_completed,
                        success=is_success
                    )
                
                iteration += 1
                await asyncio.sleep(0.05)
        
        try:
            update_display()
            logs.append(f"Executing command: {command}")
            
            if not kwargs.get("temperature"):
                kwargs["temperature"] = 0
                
            current_step = "Setting up tools..."
            update_display()
            
            tool_list, tools_instance = await load_tools(serial=device)

            if debug:
                logs.append(f"Tools: {list(tool_list.keys())}")
                update_display()
                
            device_serial = tools_instance.serial
            logs.append(f"Using device: {device_serial}")
            update_display()

            os.environ["DROIDRUN_DEVICE_SERIAL"] = device_serial
            
            current_step = "Initializing LLM..."
            update_display()
            
            llm = load_llm(provider_name=provider, model=model, base_url=base_url, **kwargs)

            current_step = "Initializing DroidAgent..."
            update_display()
            
            if reasoning:
                logs.append("Using planning mode with reasoning")
            else:
                logs.append("Using direct execution mode without planning")
                
            if tracing:
                logs.append("Arize Phoenix tracing enabled")
            
            update_display()
            
            droid_agent = DroidAgent(
                goal=command,
                llm=llm,
                tools_instance=tools_instance,
                tool_list=tool_list,
                max_steps=steps,
                timeout=1000,
                max_retries=3,
                reasoning=reasoning,
                enable_tracing=tracing,
                debug=debug
            )
            
            logs.append("Press Ctrl+C to stop execution")
            current_step = "Running agent..."
            update_display()

            try:
                log_task = asyncio.create_task(process_logs())
                result = None
                try:
                    result = await droid_agent.run()
                    
                    if result.get("success", False):
                        is_completed = True
                        is_success = True
                        
                        if result.get("output"):
                            success_output = f"🎯 FINAL ANSWER: {result.get('output')}"
                            logs.append(success_output)
                            current_step = f"{result.get('output')}"
                        else:
                            current_step = result.get("reason", "Success")
                    else:
                        is_completed = True
                        is_success = False
                        
                        current_step = result.get("reason", "Failed") if result else "Failed"
                    
                    update_layout(
                        layout, 
                        logs, 
                        current_step, 
                        time.time(), 
                        goal=command, 
                        completed=is_completed, 
                        success=is_success
                    )
                    
                    # Save trajectory if requested
                    if save_trajectory and result and "trajectory" in result:
                        from ..agent.utils.trajectory import save_trajectory
                        trajectory_path = save_trajectory(
                            result["trajectory"],
                            command,
                            result,
                            directory=trajectory_dir,
                            screenshots=tools_instance.screenshots if tools_instance else None
                        )
                        logs.append(f"📝 Trajectory saved to: {trajectory_path}")
                        if tools_instance and tools_instance.screenshots:
                            logs.append(f"🎬 Created GIF with {len(tools_instance.screenshots)} screenshots")
                    
                    await asyncio.sleep(2)
                finally:
                    log_task.cancel()
                    try:
                        await log_task
                    except asyncio.CancelledError:
                        pass
                    
                    for _ in range(20):
                        process_new_logs()
                        await asyncio.sleep(0.05)
                    
                    update_layout(
                        layout, 
                        logs, 
                        current_step, 
                        time.time(), 
                        goal=command, 
                        completed=is_completed, 
                        success=is_success
                    )
                    
                    live.refresh()
                    
                    await asyncio.sleep(3)

            except KeyboardInterrupt:
                logs.append("Execution stopped by user.")
                current_step = "Stopped by user"
                
                is_completed = True
                is_success = False
                
                update_layout(
                    layout, 
                    logs, 
                    current_step, 
                    time.time(), 
                    goal=command, 
                    completed=is_completed, 
                    success=is_success
                )
                
            except ValueError as e:
                logs.append(f"Configuration Error: {e}")
                current_step = f"Error: {e}"
                
                is_completed = True
                is_success = False
                
                update_layout(
                    layout, 
                    logs, 
                    current_step, 
                    time.time(), 
                    goal=command, 
                    completed=is_completed, 
                    success=is_success
                )
                
            except Exception as e:
                logs.append(f"An unexpected error occurred during agent execution: {e}")
                current_step = f"Error: {e}"
                if debug:
                    import traceback
                    logs.append(traceback.format_exc())
                
                is_completed = True
                is_success = False
                
                update_layout(
                    layout, 
                    logs, 
                    current_step, 
                    time.time(), 
                    goal=command, 
                    completed=is_completed, 
                    success=is_success
                )
            
            update_display()
            await asyncio.sleep(1)

        except ValueError as e:
            logs.append(f"Error: {e}")
            current_step = f"Error: {e}"
            
            step_display = Text()
            step_display.append("⚠ ", style="bold red")
            step_display.append(current_step)
            
            layout["status"].update(Panel(
                step_display, 
                title="Error", 
                border_style="red",
                title_align="left",
                padding=(0, 1)
            ))
            update_display()
            
        except Exception as e:
            logs.append(f"An unexpected error occurred during setup: {e}")
            current_step = f"Error: {e}"
            if debug:
                import traceback
                logs.append(traceback.format_exc())
                
            step_display = Text()
            step_display.append("⚠ ", style="bold red")
            step_display.append(current_step)
            
            layout["status"].update(Panel(
                step_display, 
                title="Error", 
                border_style="red",
                title_align="left",
                padding=(0, 1)
            ))
            update_display()
            await asyncio.sleep(1)

def configure_logging(debug: bool):
    """Configure logging verbosity based on debug flag."""
    root_logger = logging.getLogger()
    droidrun_logger = logging.getLogger("droidrun")
    
    # Clear existing handlers
    for handler in root_logger.handlers[:]:
        root_logger.removeHandler(handler)
    for handler in droidrun_logger.handlers[:]:
        droidrun_logger.removeHandler(handler)
    
    rich_handler = RichHandler()
    
    formatter = logging.Formatter('%(message)s') 
    rich_handler.setFormatter(formatter)
    
    if debug:
        rich_handler.setLevel(logging.DEBUG)
        droidrun_logger.setLevel(logging.DEBUG)
        root_logger.setLevel(logging.INFO)
    else:
        rich_handler.setLevel(logging.INFO)
        droidrun_logger.setLevel(logging.INFO)
        root_logger.setLevel(logging.WARNING)
    
    droidrun_logger.addHandler(rich_handler)
    
    log_queue.put(f"Logging level set to: {logging.getLevelName(droidrun_logger.level)}")


class DroidRunCLI(click.Group):
    def parse_args(self, ctx, args):
        if args and not args[0].startswith('-') and args[0] not in self.commands:
            args.insert(0, 'run')
        return super().parse_args(ctx, args)

@click.group(cls=DroidRunCLI)
def cli():
    """DroidRun - Control your Android device through LLM agents."""
    pass

@cli.command()
@click.argument('command', type=str)
@click.option('--device', '-d', help='Device serial number or IP address', default=None)
@click.option('--provider', '-p', help='LLM provider (openai, ollama, anthropic, gemini, deepseek)', default='Gemini')
@click.option('--model', '-m', help='LLM model name', default="models/gemini-2.5-pro-preview-05-06")
@click.option('--temperature', type=float, help='Temperature for LLM', default=0.2)
@click.option('--steps', type=int, help='Maximum number of steps', default=15)
@click.option('--base_url', '-u', help='Base URL for API (e.g., OpenRouter or Ollama)', default=None)
@click.option('--reasoning/--no-reasoning', is_flag=True, help='Enable/disable planning with reasoning', default=False)
@click.option('--tracing', is_flag=True, help='Enable Arize Phoenix tracing', default=False)
@click.option('--debug', is_flag=True, help='Enable verbose debug logging', default=False)
<<<<<<< HEAD
def run(command: str, device: str | None, provider: str, model: str, steps: int, base_url: str, temperature: float, reasoning: bool, tracing: bool, debug: bool):
    """Run a command on your Android device using natural language."""
    # Call our standalone function
    return run_command(command, device, provider, model, steps, base_url, reasoning, tracing, debug, temperature=temperature)
=======
@click.option('--save-trajectory', is_flag=True, help='Save agent trajectory to file', default=False)
@click.option('--trajectory-dir', help='Directory to save trajectory (default: "trajectories")', default="trajectories")
def run(command: str, device: str | None, provider: str, model: str, steps: int, vision: bool, base_url: str, temperature: float, reasoning: bool, tracing: bool, debug: bool, save_trajectory: bool, trajectory_dir: str):
    """Run a command on your Android device using natural language."""
    # Call our standalone function
    return run_command(command, device, provider, model, steps, vision, base_url, reasoning, tracing, debug, save_trajectory, trajectory_dir, temperature=temperature)
>>>>>>> c4336124

@cli.command()
@coro
async def devices():
    """List connected Android devices."""
    try:
        devices = await device_manager.list_devices()
        if not devices:
            console.print("[yellow]No devices connected.[/]")
            return

        console.print(f"[green]Found {len(devices)} connected device(s):[/]")
        for device in devices:
            console.print(f"  • [bold]{device.serial}[/]")
    except Exception as e:
        console.print(f"[red]Error listing devices: {e}[/]")

@cli.command()
@click.argument('ip_address')
@click.option('--port', '-p', default=5555, help='ADB port (default: 5555)')
@coro
async def connect(ip_address: str, port: int):
    """Connect to a device over TCP/IP."""
    try:
        device = await device_manager.connect(ip_address, port)
        if device:
            console.print(f"[green]Successfully connected to {ip_address}:{port}[/]")
        else:
            console.print(f"[red]Failed to connect to {ip_address}:{port}[/]")
    except Exception as e:
        console.print(f"[red]Error connecting to device: {e}[/]")

@cli.command()
@click.argument('serial')
@coro
async def disconnect(serial: str):
    """Disconnect from a device."""
    try:
        success = await device_manager.disconnect(serial)
        if success:
            console.print(f"[green]Successfully disconnected from {serial}[/]")
        else:
            console.print(f"[yellow]Device {serial} was not connected[/]")
    except Exception as e:
        console.print(f"[red]Error disconnecting from device: {e}[/]")

@cli.command()
@click.option('--path', required=True, help='Path to the APK file to install')
@click.option('--device', '-d', help='Device serial number or IP address', default=None)
@coro
async def setup(path: str, device: str | None):
    """Install an APK file and enable it as an accessibility service."""
    try:
        if not os.path.exists(path):
            console.print(f"[bold red]Error:[/] APK file not found at {path}")
            return
            
        if not device:
            devices = await device_manager.list_devices()
            if not devices:
                console.print("[yellow]No devices connected.[/]")
                return
            
            device = devices[0].serial
            console.print(f"[blue]Using device:[/] {device}")
        
        os.environ["DROIDRUN_DEVICE_SERIAL"] = device
        console.print(f"[blue]Set DROIDRUN_DEVICE_SERIAL to:[/] {device}")
        
        device_obj = await device_manager.get_device(device)
        if not device_obj:
            console.print(f"[bold red]Error:[/] Could not get device object for {device}")
            return
        tools = Tools(serial=device)
        console.print(f"[bold blue]Step 1/2: Installing APK:[/] {path}")
        result = await tools.install_app(path, False, True)
        
        if "Error" in result:
            console.print(f"[bold red]Installation failed:[/] {result}")
            return
        else:
            console.print(f"[bold green]Installation successful![/]")
        
        console.print(f"[bold blue]Step 2/2: Enabling accessibility service[/]")
        
        package = "com.droidrun.portal"
        
        try:
            await device_obj._adb.shell(device, "settings put secure enabled_accessibility_services com.droidrun.portal/com.droidrun.portal.DroidrunPortalService")
            
            await device_obj._adb.shell(device, "settings put secure accessibility_enabled 1")
            
            console.print("[green]Accessibility service enabled successfully![/]")
            console.print("\n[bold green]Setup complete![/] The DroidRun Portal is now installed and ready to use.")
            
        except Exception as e:
            console.print(f"[yellow]Could not automatically enable accessibility service: {e}[/]")
            console.print("[yellow]Opening accessibility settings for manual configuration...[/]")
            
            await device_obj._adb.shell(device, "am start -a android.settings.ACCESSIBILITY_SETTINGS")
            
            console.print("\n[yellow]Please complete the following steps on your device:[/]")
            console.print(f"1. Find [bold]{package}[/] in the accessibility services list")
            console.print("2. Tap on the service name")
            console.print("3. Toggle the switch to [bold]ON[/] to enable the service")
            console.print("4. Accept any permission dialogs that appear")
            
            console.print("\n[bold green]APK installation complete![/] Please manually enable the accessibility service using the steps above.")
            
    except Exception as e:
        console.print(f"[bold red]Error:[/] {e}")
        import traceback
        traceback.print_exc()


if __name__ == "__main__":
    command = "Open the settings app"
    device = None
    provider = "GoogleGenAI"
    model = "models/gemini-2.5-flash-preview-05-20"
    temperature = 0
    api_key = os.getenv("GEMINI_API_KEY")
    steps = 15
    reasoning = True
    tracing = True
    debug = True
    base_url = None
    run_command(command=command, device=device, provider=provider, model=model, steps=steps, temperature=temperature, reasoning=reasoning, tracing=tracing, debug=debug, base_url=base_url, api_key=api_key)<|MERGE_RESOLUTION|>--- conflicted
+++ resolved
@@ -113,11 +113,7 @@
     ))
 
 @coro
-<<<<<<< HEAD
-async def run_command(command: str, device: str | None, provider: str, model: str, steps: int, base_url: str, reasoning: bool, tracing: bool, debug: bool, **kwargs):
-=======
-async def run_command(command: str, device: str | None, provider: str, model: str, steps: int, vision: bool, base_url: str, reasoning: bool, tracing: bool, debug: bool, save_trajectory: bool = False, trajectory_dir: str = None, **kwargs):
->>>>>>> c4336124
+async def run_command(command: str, device: str | None, provider: str, model: str, steps: int, base_url: str, reasoning: bool, tracing: bool, debug: bool, save_trajectory: bool = False, trajectory_dir: str = None, **kwargs):
     """Run a command on your Android device using natural language."""
     configure_logging(debug)
     
@@ -477,19 +473,12 @@
 @click.option('--reasoning/--no-reasoning', is_flag=True, help='Enable/disable planning with reasoning', default=False)
 @click.option('--tracing', is_flag=True, help='Enable Arize Phoenix tracing', default=False)
 @click.option('--debug', is_flag=True, help='Enable verbose debug logging', default=False)
-<<<<<<< HEAD
-def run(command: str, device: str | None, provider: str, model: str, steps: int, base_url: str, temperature: float, reasoning: bool, tracing: bool, debug: bool):
+@click.option('--save-trajectory', is_flag=True, help='Save agent trajectory to file', default=False)
+@click.option('--trajectory-dir', help='Directory to save trajectory (default: "trajectories")', default="trajectories")
+def run(command: str, device: str | None, provider: str, model: str, steps: int, base_url: str, temperature: float, reasoning: bool, tracing: bool, debug: bool, save_trajectory: bool, trajectory_dir: str):
     """Run a command on your Android device using natural language."""
     # Call our standalone function
     return run_command(command, device, provider, model, steps, base_url, reasoning, tracing, debug, temperature=temperature)
-=======
-@click.option('--save-trajectory', is_flag=True, help='Save agent trajectory to file', default=False)
-@click.option('--trajectory-dir', help='Directory to save trajectory (default: "trajectories")', default="trajectories")
-def run(command: str, device: str | None, provider: str, model: str, steps: int, vision: bool, base_url: str, temperature: float, reasoning: bool, tracing: bool, debug: bool, save_trajectory: bool, trajectory_dir: str):
-    """Run a command on your Android device using natural language."""
-    # Call our standalone function
-    return run_command(command, device, provider, model, steps, vision, base_url, reasoning, tracing, debug, save_trajectory, trajectory_dir, temperature=temperature)
->>>>>>> c4336124
 
 @cli.command()
 @coro
