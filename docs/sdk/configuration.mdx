--- conflicted
+++ resolved
@@ -143,11 +143,8 @@
 LoggingConfig(
     debug=True,                   # Enable debug logs
     save_trajectory="none",        # "none" | "step" | "action"
-<<<<<<< HEAD
     trajectory_path="trajectories", # Directory for trajectory files
-=======
     trajectory_gifs=False,         # Save trajectory as animated GIFs
->>>>>>> 0e098a5a
     rich_text=False,               # Rich text formatting in logs
 )
 ```
@@ -584,11 +581,8 @@
 logging:
   debug: false
   save_trajectory: none
-<<<<<<< HEAD
   trajectory_path: trajectories
-=======
   trajectory_gifs: false
->>>>>>> 0e098a5a
   rich_text: false
 
 safe_execution:
