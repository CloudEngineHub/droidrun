--- conflicted
+++ resolved
@@ -290,23 +290,11 @@
             elif action_type == "type":
                 text = action_dict.get("text")
                 index = action_dict.get("index", -1)
-<<<<<<< HEAD
                 clear = action_dict.get("clear", False)
                 if text is None:
-                    return (
-                        False,
-                        "Missing 'text' parameter",
-                        "Failed: type requires text",
-                    )
-
-                result = await type(text, index, clear=clear, tools=self.tools_instance)
-                return True, "None", f"Typed '{text}' into element at index {index}"
-=======
-                if text is None:
                     return False, "Missing 'text' parameter", "Failed: type requires text"
-                await type(text, index, tools=self.tools_instance)
+                await type(text, index, clear=clear, tools=self.tools_instance)
                 return True, "", f"Typed '{text}' into element at index {index}"
->>>>>>> 09173994
 
             elif action_type == "system_button":
                 button = action_dict.get("button")
